package http_json

import (
	"bytes"
	"encoding/json"
	"reflect"
	"strings"

	"github.com/sergei-svistunov/gorpc"
)

type Swagger struct {
<<<<<<< HEAD
	SpecVersion         string              `json:"swagger"`
	Info                Info                `json:"info"`
	BasePath            string              `json:"basePath"`
	Host                string              `json:"host,omitempty"`
	Schemes             []string            `json:"schemes,omitempty"`
	Consumes            []string            `json:"consumes,omitempty"`
	Produces            []string            `json:"produces,omitempty"`
	Paths               map[string]PathItem `json:"paths"`
	Tags                []Tag               `json:"tags,omitempty"`
	Definitions         Definitions         `json:"definitions,omitempty"`
	SecurityDefinitions SecurityDefinitions `json:"securityDefinitions,omitempty"`
=======
	SpecVersion string              `json:"swagger"`
	Info        Info                `json:"info"`
	BasePath    string              `json:"basePath"`
	Port        uint16              `json:"port,omitempty"`
	Schemes     []string            `json:"schemes,omitempty"`
	Consumes    []string            `json:"consumes,omitempty"`
	Produces    []string            `json:"produces,omitempty"`
	Paths       map[string]PathItem `json:"paths"`
	Tags        []Tag               `json:"tags,omitempty"`
	Definitions Definitions         `json:"definitions,omitempty"`
>>>>>>> 956828ba
}

type Info struct {
	Version     string `json:"version"`
	Title       string `json:"title"`
	Description string `json:"description"`
}

type PathItem map[string]*Operation

type Operation struct {
	Tags        []string               `json:"tags,omitempty"`
	Summary     string                 `json:"summary"`
	Description string                 `json:"description"`
	Consumes    []string               `json:"consumes,omitempty"`
	Produces    []string               `json:"produces,omitempty"`
	Parameters  []*Parameter           `json:"parameters,omitempty"`
	Responses   Responses              `json:"responses,omitempty"`
	Security    []*SecurityRequirement `json:"security,omitempty"`
	ExtraData   interface{}            `json:"-"`
}

type Parameter struct {
	Schema
	// used for body parameter (in == "body")
	BodySchema       *Schema `json:"schema,omitempty"`
	Name             string  `json:"name"`
	In               string  `json:"in"`
	Description      string  `json:"description"`
	Required         bool    `json:"required"`
	CollectionFormat string  `json:"collectionFormat,omitempty"`
}

type Tag struct {
	Name        string `json:"name"`
	Description string `json:"description,omitempty"`
}

type Items struct {
	Schema
}

type Responses map[string]*Response

type Response struct {
	Description string  `json:"description"`
	Schema      *Schema `json:"schema"`
}

type Schema struct {
	Ref                  string     `json:"$ref,omitempty"`
	Type                 string     `json:"type,omitempty"`
	Description          string     `json:"description,omitempty"`
	Required             []string   `json:"required,omitempty"`
	Items                *Items     `json:"items,omitempty"`
	Properties           Properties `json:"properties,omitempty"`
	AdditionalProperties *Schema    `json:"additionalProperties,omitempty"`
}

type Properties map[string]*Schema

type Definitions map[string]interface{}

// SecurityRequirement security requirement
type SecurityRequirement map[string][]string

// SecurityDefinitions security definitions
type SecurityDefinitions map[string]*SecurityScheme

// SecurityScheme security scheme
type SecurityScheme struct {
	Type        string `json:"type"`
	Description string `json:"description,omitempty"`
	Name        string `json:"name"`
	In          string `json:"in"`
}

// SwaggerJSONCallbacks is struct for callbacks describing
type SwaggerJSONCallbacks struct {
	OnPrepareBaseInfoJSON func(info *Info)
	OnPrepareHandlerJSON  func(path string, data *Operation)
	Process               func(swagger *Swagger)
}

func GenerateSwaggerJSON(hm *gorpc.HandlersManager, apiPort uint16, callbacks SwaggerJSONCallbacks) ([]byte, error) {
	swagger := &Swagger{
		SpecVersion: "2.0",
		Info: Info{
			Version: "1.0.0",
			Title:   "HTTP JSON RPC for Go",
			Description: `<h2>Description</h2>
			<p>HTTPS RPC server.</p>
			<h2>Protocol</h2>
			<p>It supports "GET" or "POST" methods for requests and returns a JSON in response.</p>
			<h3>Response</h3>
			<p>Response is a JSON object that contains 3 fields:
			  <ul>
				<li><strong>result: </strong><code>OK</code>, <code>ERROR</code></li>
				<li><strong>data: </strong>response payload, it is error description if <code>result</code> is <code>ERROR</code></li>
				<li><strong>error: </strong>error code, it is an empty string if <code>result</code> is <code>OK</code></li>
			  </ul>
			</p>
			<h3>Response compression</h3>
			<p>API compress a response using gzip if the header "Accept-Encoding" contains "gzip" and a response is bigger or equal 1Kb.
			If a response is compressed then server sends the header "Content-Encoding: gzip".</p>
			<h3>Transport cache</h3>
			<p>API can cache response of handlers and provides ETag support with 304 header.</p>`,
		},
		BasePath:    "/",
		Port:        apiPort,
		Consumes:    []string{"application/json"},
		Produces:    []string{"application/json"},
		Paths:       map[string]PathItem{},
		Definitions: Definitions{},
	}

	if callbacks.OnPrepareBaseInfoJSON != nil {
		callbacks.OnPrepareBaseInfoJSON(&swagger.Info)
	}

	for _, path := range hm.GetHandlersPaths() {
		info := hm.GetHandlerInfo(path)
		tagName := strings.Split(path, "/")[1]
		swagger.Tags = append(swagger.Tags, Tag{Name: tagName})

		for _, v := range info.Versions {
			operation := &Operation{
				Summary:     info.Caption,
				Description: info.Description,
				Produces:    []string{"application/json"},
				Tags:        []string{tagName},
				ExtraData:   v.ExtraData,
			}

			if !v.Request.Flat {
				bodySchema := getOrCreateSchema(swagger.Definitions, v.Request.Type)
				param := &Parameter{
					Name:        "body",
					Description: "Body",
					In:          "body",
					Required:    true,
					BodySchema:  bodySchema,
				}
				operation.Consumes = []string{"application/json"}
				operation.Parameters = append(operation.Parameters, param)

			} else {
				for _, p := range v.Request.Fields {
					paramType := typeName(p.RawType)
					var arrayType string
					if paramType == "array" {
						arrayType = typeName(p.RawType.Elem())
					}

					param := &Parameter{
						Name:        p.GetKey(),
						Description: p.Description,
						In:          "query",
						Required:    p.IsRequired,
						Schema:      Schema{Type: paramType},
					}
					if arrayType != "" {
						param.CollectionFormat = "multi"
						param.Items = &Items{Schema{Type: arrayType}}
					}
					operation.Parameters = append(operation.Parameters, param)
				}
			}

			if len(v.Errors) > 0 {
				var errorsDescription bytes.Buffer
				errorsDescription.WriteString("<br>Handler can return these error messages:\n")
				errorsDescription.WriteString("<ul>")
				for _, e := range v.Errors {
					errorsDescription.WriteString("<li>")
					errorsDescription.WriteString("Code: \"<code>")
					errorsDescription.WriteString(e.Code)
					errorsDescription.WriteString("</code>\", Data: \"<code>")
					errorsDescription.WriteString(e.UserMessage)
					errorsDescription.WriteString("</code>\"</li>")
				}
				errorsDescription.WriteString("</ul>")
				operation.Description += errorsDescription.String()
			}

			if v.Response != nil {
				operation.Responses = Responses{
					"200": &Response{
						Description: "Successful result",
						Schema:      getOrCreateSchema(swagger.Definitions, v.Response),
					},
				}
			}

			if callbacks.OnPrepareHandlerJSON != nil {
				callbacks.OnPrepareHandlerJSON(path, operation)
			}

			var method string
			if v.Request.Flat {
				method = "get"
			} else {
				method = "post"
			}
			swagger.Paths[v.Route] = PathItem{
				method: operation,
			}
		}
	}

	if callbacks.Process != nil {
		callbacks.Process(swagger)
	}

	return json.Marshal(swagger)
}

func typeName(t reflect.Type) (name string) {
	if t.Kind() == reflect.Ptr {
		t = t.Elem()
	}
	switch t.Kind() {
	case reflect.Array, reflect.Slice:
		name = "array"
	case reflect.Int, reflect.Int8, reflect.Int16, reflect.Int32, reflect.Int64,
		reflect.Uint, reflect.Uint8, reflect.Uint16, reflect.Uint32, reflect.Uint64:
		name = "integer"
	case reflect.Float32, reflect.Float64:
		name = "number"
	case reflect.Bool:
		name = "boolean"
	case reflect.String:
		name = "string"
	case reflect.Struct:
		name = "object"
	default:
		panic("unknown type kind " + t.Kind().String())
	}
	return
}

func getOrCreateSchema(definitions Definitions, t reflect.Type) *Schema {
	var result Schema
	if t.Kind() == reflect.Ptr {
		t = t.Elem()
	}

	if t.Kind() == reflect.Map {
		if t.Key().Kind() != reflect.String {
			panic("swagger supports only maps with string keys")
		}
		result.Type = "object"
		result.AdditionalProperties = getOrCreateSchema(definitions, t.Elem())
		return &result
	}

	if t.Kind() == reflect.Interface {
		result.Type = "object"
		return &result
	}

	result.Type = typeName(t)
	if result.Type == "object" {
		name := t.String()
		if _, ok := definitions[name]; ok {
			result = Schema{Ref: "#/definitions/" + name}
			return &result
		}
		definitions[name] = result

		if t.NumField() > 0 {
			result.Properties = Properties{}
		}
		for i := 0; i < t.NumField(); i++ {
			field := t.Field(i)
			if field.PkgPath != "" {
				continue
			}
			name := field.Tag.Get("json")
			if name == "" {
				name = field.Name
			}
			if field.Type.Kind() != reflect.Ptr {
				result.Required = append(result.Required, name)
			}
			fieldSchema := getOrCreateSchema(definitions, field.Type)
			fieldSchema.Description = field.Tag.Get("description")
			result.Properties[name] = fieldSchema
		}
		definitions[name] = result
		result = Schema{Ref: "#/definitions/" + name}
	} else if result.Type == "array" {
		itemsSchema := getOrCreateSchema(definitions, t.Elem())
		result.Items = &Items{*itemsSchema}
	}

	return &result
}<|MERGE_RESOLUTION|>--- conflicted
+++ resolved
@@ -10,11 +10,10 @@
 )
 
 type Swagger struct {
-<<<<<<< HEAD
 	SpecVersion         string              `json:"swagger"`
 	Info                Info                `json:"info"`
 	BasePath            string              `json:"basePath"`
-	Host                string              `json:"host,omitempty"`
+	Port                uint16              `json:"port,omitempty"`
 	Schemes             []string            `json:"schemes,omitempty"`
 	Consumes            []string            `json:"consumes,omitempty"`
 	Produces            []string            `json:"produces,omitempty"`
@@ -22,18 +21,6 @@
 	Tags                []Tag               `json:"tags,omitempty"`
 	Definitions         Definitions         `json:"definitions,omitempty"`
 	SecurityDefinitions SecurityDefinitions `json:"securityDefinitions,omitempty"`
-=======
-	SpecVersion string              `json:"swagger"`
-	Info        Info                `json:"info"`
-	BasePath    string              `json:"basePath"`
-	Port        uint16              `json:"port,omitempty"`
-	Schemes     []string            `json:"schemes,omitempty"`
-	Consumes    []string            `json:"consumes,omitempty"`
-	Produces    []string            `json:"produces,omitempty"`
-	Paths       map[string]PathItem `json:"paths"`
-	Tags        []Tag               `json:"tags,omitempty"`
-	Definitions Definitions         `json:"definitions,omitempty"`
->>>>>>> 956828ba
 }
 
 type Info struct {
